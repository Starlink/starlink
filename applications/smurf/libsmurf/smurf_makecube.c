--- conflicted
+++ resolved
@@ -1077,12 +1077,6 @@
    float poserrmax;           /* Max error between RECEPPOS and FPLANEX/Y, arcsec */
    float teff;                /* Effective integration time */
    float var;                 /* Variance value */
-<<<<<<< HEAD
-   int ***ptime;              /* Holds time slice indices for each pol bin */
-   int *hist = NULL;          /* Histogram array */
-   int *pt;                   /* Holds time slice indices for each pol bin */
-=======
->>>>>>> f45bc547
    int alignsys;              /* Align data in the output system? */
    int autogrid;              /* Determine projection parameters automatically? */
    int axes[ 2 ];             /* Indices of selected axes */
