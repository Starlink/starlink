--- conflicted
+++ resolved
@@ -1761,13 +1761,7 @@
 
 void smf_puthistory( smfData *data, const char *appn, int *status );
 
-<<<<<<< HEAD
-size_t smf_qfamily_count( smf_qfam_t qfamily, int * status );
-=======
-void smf_put_global0I( const char *name, int value, int *status );
-
 dim_t smf_qfamily_count( smf_qfam_t qfamily, int * status );
->>>>>>> f45bc547
 
 const char * smf_qfamily_str( smf_qfam_t qfamily, int * status );
 
@@ -2110,13 +2104,9 @@
 int smf_validate_smfHead( const smfHead * hdr, int hasfits, int hasstate,
                           int *status );
 
-<<<<<<< HEAD
 int smf_validate_tcs_position( smfHead* hdr, double tolerance, int setbad, int* status );
 
-void smf_whiten( double *re, double *im, double df, dim_t nf, size_t box,
-=======
 void smf_whiten( double *re, double *im, double df, dim_t nf, dim_t box,
->>>>>>> f45bc547
                  int complement, int *status );
 
 void smf_write_bolomap( ThrWorkForce *wf, smfArray *res, smfArray *lut,
